module Main exposing (Model, Msg(..), calendarDisplayOptions, calendarDisplayToDisplayStr, init, main, subscriptions, update, view)

import Browser
import Date
    exposing
        ( Date
        )
<<<<<<< HEAD
import DateRangePicker exposing (englishLanugageConfig, initModelWithOptions, openDateRangePicker)
import Derberos.Date.Core as DateCore
=======
import DateRangePicker exposing (englishLanguageConfig, initModelWithOptions, openDateRangePicker)
>>>>>>> ebf92a7a
import Html exposing (Html, button, div, span, text)
import Html.Attributes exposing (class)
import Html.Events
import Task
import Time exposing (Month(..), Posix, Zone)


type Msg
    = ChangeCalendarDisplay DateRangePicker.CalendarType
    | NewTime Posix
    | NewZone Zone
    | DatePickerMsgs DateRangePicker.Msg
    | ToggleColorTheme


type ColorTheme
    = Light
    | Dark


type alias Model =
    { calendarDisplay : DateRangePicker.CalendarType
    , datePicker : DateRangePicker.Model
    , today : Maybe Posix
    , zone : Maybe Zone
    , colorTheme : ColorTheme
    }


init : ( Model, Cmd Msg )
init =
    let
        calendarDisplay =
            DateRangePicker.FullCalendar
    in
    ( { calendarDisplay = calendarDisplay
      , datePicker =
            initModelWithOptions
                { availableForSelectionStart = Date.fromCalendarDate 1900 Jan 1
                , availableForSelectionEnd = Date.fromCalendarDate 2100 Jan 1
                , presets =
                    [ DateRangePicker.Today
                    , DateRangePicker.Yesterday
                    , DateRangePicker.PastWeek
                    , DateRangePicker.PastMonth
                    , DateRangePicker.PastYear
                    ]
                , calendarType = calendarDisplay
                , isOpen = False
                , languageConfig = englishLanguageConfig
                }
      , today = Nothing
      , zone = Nothing
      , colorTheme = Light
      }
    , Cmd.batch
        [ Task.perform NewTime Time.now
        , Task.perform NewZone Time.here
        ]
    )


update : Msg -> Model -> ( Model, Cmd Msg )
update msg model =
    case msg of
        ChangeCalendarDisplay calendarType ->
            let
                newDateRangeSelector =
                    model.datePicker
                        |> DateRangePicker.setCalendarType calendarType
            in
            ( { model
                | calendarDisplay = calendarType
                , datePicker = newDateRangeSelector
              }
            , Cmd.none
            )

        NewTime posix ->
            ( { model | today = Just posix }, Cmd.none )

        DatePickerMsgs msg_ ->
            let
                ( newDateRangePicker, dateRangePickerCmd ) =
                    DateRangePicker.update msg_ model.datePicker
            in
            ( { model | datePicker = newDateRangePicker }, Cmd.map DatePickerMsgs dateRangePickerCmd )

        NewZone zone ->
            ( { model | zone = Just zone }, Cmd.none )

        ToggleColorTheme ->
            ( { model
                | colorTheme =
                    if model.colorTheme == Light then
                        Dark

                    else
                        Light
              }
            , Cmd.none
            )


view : Model -> Html Msg
view model =
    let
        styleClass =
            case model.colorTheme of
                Light ->
                    "theme-light open-button"

                Dark ->
                    "theme-dark open-button"

        selector =
            case ( model.today, model.zone ) of
                ( Just t, Just z ) ->
                    div [ class styleClass ]
                        [ button [ openDateRangePicker ] [ text "Open Me!" ]
                        , DateRangePicker.view t z model.datePicker
                        ]

                _ ->
                    text ""

        ( localSelection, localtimeZoneText ) =
            case model.today of
                Just t ->
                    case ( DateRangePicker.getLocalSelectionRange t model.dateSelector, model.zone ) of
                        ( Just pos, Just tz ) ->
                            ( DateRangePicker.fullFormatter model.dateSelector.languageConfig DateRangePicker.DateTimeFormat Time.utc pos.start pos.end
                            , DateCore.getTzOffset tz pos.start
                            )

                        _ ->
                            ( "", 0 )

                Nothing ->
                    ( "", 0 )

        utcSelection =
            case model.today of
                Just t ->
                    case DateRangePicker.getUtcSelectionRange (Maybe.withDefault Time.utc model.zone) t model.dateSelector of
                        Just range ->
                            DateRangePicker.fullFormatter model.dateSelector.languageConfig DateRangePicker.DateTimeFormat Time.utc range.start range.end

                        _ ->
                            ""

                Nothing ->
                    ""
    in
    div [ class "main" ]
        [ calendarDisplayOptions model
<<<<<<< HEAD
        , Html.map NewSelectorMsgs selector
        , div []
            [ div [] [ text <| "LocalTime: " ++ localSelection ]
            , div [] [ text <| "TimeZone: " ++ String.fromInt localtimeZoneText ]
            , div [] [ text <| "UtcTime: " ++ utcSelection ]
            ]
=======
        , button [ class "toggle-theme", Html.Events.onClick ToggleColorTheme ] [ text "Toggle Color Theme" ]
        , Html.map DatePickerMsgs selector
>>>>>>> ebf92a7a
        ]


calendarDisplayOptions : Model -> Html Msg
calendarDisplayOptions model =
    let
        options =
            [ DateRangePicker.FullCalendar
            , DateRangePicker.ThreeMonths
            , DateRangePicker.TwoMonths
            , DateRangePicker.OneMonth
            ]

        selectedClass calendarDisplay =
            if calendarDisplay == model.calendarDisplay then
                "selected"

            else
                ""

        go calendarDisplay =
            div
                [ class "calendar-display-option"
                , class <| selectedClass calendarDisplay
                , Html.Events.onClick <| ChangeCalendarDisplay calendarDisplay
                ]
                [ span [] [ text <| calendarDisplayToDisplayStr calendarDisplay ]
                ]
    in
    div [ class "calendar-display-options--container" ]
        [ div [ class "calendar-display-options--wrapper" ] <| List.map go options
        ]


main : Program () Model Msg
main =
    Browser.element
        { init = \_ -> init
        , view = view
        , update = update
        , subscriptions = subscriptions
        }


subscriptions : Model -> Sub Msg
subscriptions model =
    let
        selectorSubscriptions =
            case ( model.today, model.zone ) of
                ( Just t, Just z ) ->
                    DateRangePicker.subscriptions model.datePicker t z

                _ ->
                    Sub.none
    in
    Sub.batch
        [ Sub.map DatePickerMsgs selectorSubscriptions
        ]


calendarDisplayToDisplayStr : DateRangePicker.CalendarType -> String
calendarDisplayToDisplayStr calendarDisplay =
    case calendarDisplay of
        DateRangePicker.FullCalendar ->
            "FullCalendar"

        DateRangePicker.ThreeMonths ->
            "ThreeMonths"

        DateRangePicker.TwoMonths ->
            "TwoMonths"

        DateRangePicker.OneMonth ->
            "OneMonth"<|MERGE_RESOLUTION|>--- conflicted
+++ resolved
@@ -5,12 +5,8 @@
     exposing
         ( Date
         )
-<<<<<<< HEAD
-import DateRangePicker exposing (englishLanugageConfig, initModelWithOptions, openDateRangePicker)
+import DateRangePicker exposing (englishLanguageConfig, initModelWithOptions, openDateRangePicker)
 import Derberos.Date.Core as DateCore
-=======
-import DateRangePicker exposing (englishLanguageConfig, initModelWithOptions, openDateRangePicker)
->>>>>>> ebf92a7a
 import Html exposing (Html, button, div, span, text)
 import Html.Attributes exposing (class)
 import Html.Events
@@ -140,9 +136,9 @@
         ( localSelection, localtimeZoneText ) =
             case model.today of
                 Just t ->
-                    case ( DateRangePicker.getLocalSelectionRange t model.dateSelector, model.zone ) of
+                    case ( DateRangePicker.getLocalSelectionRange t model.datePicker, model.zone ) of
                         ( Just pos, Just tz ) ->
-                            ( DateRangePicker.fullFormatter model.dateSelector.languageConfig DateRangePicker.DateTimeFormat Time.utc pos.start pos.end
+                            ( DateRangePicker.fullFormatter model.datePicker.languageConfig DateRangePicker.DateTimeFormat Time.utc pos.start pos.end
                             , DateCore.getTzOffset tz pos.start
                             )
 
@@ -155,9 +151,9 @@
         utcSelection =
             case model.today of
                 Just t ->
-                    case DateRangePicker.getUtcSelectionRange (Maybe.withDefault Time.utc model.zone) t model.dateSelector of
+                    case DateRangePicker.getUtcSelectionRange (Maybe.withDefault Time.utc model.zone) t model.datePicker of
                         Just range ->
-                            DateRangePicker.fullFormatter model.dateSelector.languageConfig DateRangePicker.DateTimeFormat Time.utc range.start range.end
+                            DateRangePicker.fullFormatter model.datePicker.languageConfig DateRangePicker.DateTimeFormat Time.utc range.start range.end
 
                         _ ->
                             ""
@@ -167,17 +163,13 @@
     in
     div [ class "main" ]
         [ calendarDisplayOptions model
-<<<<<<< HEAD
-        , Html.map NewSelectorMsgs selector
+        , button [ class "toggle-theme", Html.Events.onClick ToggleColorTheme ] [ text "Toggle Color Theme" ]
+        , Html.map DatePickerMsgs selector
         , div []
             [ div [] [ text <| "LocalTime: " ++ localSelection ]
             , div [] [ text <| "TimeZone: " ++ String.fromInt localtimeZoneText ]
             , div [] [ text <| "UtcTime: " ++ utcSelection ]
             ]
-=======
-        , button [ class "toggle-theme", Html.Events.onClick ToggleColorTheme ] [ text "Toggle Color Theme" ]
-        , Html.map DatePickerMsgs selector
->>>>>>> ebf92a7a
         ]
 
 
