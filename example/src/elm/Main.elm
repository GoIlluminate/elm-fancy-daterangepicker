--- conflicted
+++ resolved
@@ -62,11 +62,8 @@
                 , calendarType = calendarDisplay
                 , isOpen = False
                 , languageConfig = englishLanguageConfig
-<<<<<<< HEAD
                 , buttonId = buttonId
-=======
                 , datePickerType = DateRangePicker.DateRangePicker
->>>>>>> ef95ee11
                 }
     in
     ( { calendarDisplay = calendarDisplay
