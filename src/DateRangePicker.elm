--- conflicted
+++ resolved
@@ -1,11 +1,7 @@
 module DateRangePicker exposing
     ( Msg, DateRangePicker
     , init, update, subscriptions, isOpen, setOpen, view, getDateRange, setDateRange
-<<<<<<< HEAD
     , Settings, defaultSettings, setSettings, setDateRangeFormat, setPlaceholder, setInputName, setInputId, setInputIcon, setInputAttributes, setPresetOptions, setRestrictedDateRange, formatDateRange, getMinDate, getMaxDate
-=======
-    , Settings, defaultSettings, setSettings, setPlaceholder, setInputName, setInputId, setInputIcon, setInputAttributes, setPresetOptions, setRestrictedDateRange, formatDateRange, getMinDate, getMaxDate
->>>>>>> d08ee222
     , PresetOptions, PresetOption(..), Preset, PresetSetting, PresetInterval(..), PresetRelativeToToday(..), defaultPresetOptions, defaultPresets, mkPresetFromDateRange, mkPresetFromDates, getPresets
     )
 
