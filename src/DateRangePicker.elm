--- conflicted
+++ resolved
@@ -267,40 +267,6 @@
         Sub.none
 
 
-view : Posix -> Zone -> Model -> Html Msg
-view today zone model =
-    let
-        visibleRange =
-            calcRange today zone model
-
-        mouseEvent =
-            if model.isMouseDown && model.isMouseOutside then
-                Mouse.onMove OnMouseMove
-
-            else
-                Attrs.class ""
-    in
-    if model.isOpen then
-        div [ Attrs.class "elm-fancy--daterangepicker" ]
-            [ div
-                [ Attrs.class "close"
-                , Html.Events.onClick Close
-                , mouseEvent
-                , Html.Events.onMouseLeave <| SetMouseOutside False
-                , Html.Events.onMouseEnter <| SetMouseOutside True
-                ]
-                []
-            , div [ Attrs.class "body" ]
-                [ topBar model zone visibleRange today
-                , leftSelector visibleRange
-                , rightSelector visibleRange
-                , calendarView today zone model visibleRange
-                , bottomBar model
-                ]
-            ]
-
-    else
-        text ""
 
 
 update : Msg -> Model -> ( Model, Cmd Msg )
@@ -395,18 +361,12 @@
                 model
                 (\key ->
                     if key == Shift then
-                        cancelShift model
+                        cancelShift utc model
 
                     else
                         R2.withNoCmd model
                 )
 
-<<<<<<< HEAD
-        KeyUp rawKey ->
-            onShiftKey rawKey model (cancelShift utc)
-
-=======
->>>>>>> b2e96787
         TerminateBadState ->
             -- todo what should dates be set to on terminate
             if model.terminationCounter < 0 then
@@ -476,19 +436,6 @@
             R2.withNoCmd { model | isPresetMenuOpen = bool, keyboardSelectedPreset = Nothing }
 
         SelectPreset presetType today zone ->
-<<<<<<< HEAD
-            let
-                selection =
-                    Preset presetType
-            in
-            R2.withNoCmd
-                { model
-                    | isPresetMenuOpen = False
-                    , selection = selection
-                    , visibleCalendarRange = getVisibleRangeFromSelection selection model.calendarType today zone
-                    , inputText = prettyFormatSelection selection model.languageConfig zone
-                }
-=======
             selectPreset presetType today zone model
 
 
@@ -503,8 +450,8 @@
         { model
             | isPresetMenuOpen = False
             , selection = selection
-            , visibleCalendarRange = getVisibleRangeFromSelection selection today zone
-            , inputText = prettyFormatSelection selection model.languageConfig
+            , visibleCalendarRange = getVisibleRangeFromSelection selection model.calendarType today zone
+            , inputText = prettyFormatSelection selection model.languageConfig utc
             , keyboardSelectedPreset = Nothing
         }
 
@@ -578,7 +525,6 @@
 
     else
         R2.withNoCmd model
->>>>>>> b2e96787
 
 
 calculateMousePosition : Element -> Mouse.Event -> MousePosition
@@ -686,41 +632,6 @@
 
         OneMonth ->
             updateWithIntervalFunc addMonths visibleRange
-
-
-<<<<<<< HEAD
-subscriptions : Model -> Posix -> Zone -> Sub Msg
-subscriptions model today zone =
-    let
-        shiftSubs =
-            if model.isShiftDown then
-                [ Keyboard.ups KeyUp
-                , Browser.Events.onVisibilityChange (always CancelShift)
-                , Time.every 100 (always TerminateBadState)
-                ]
-
-            else
-                []
-
-        keyDowns =
-            [ Keyboard.downs KeyDown ]
-
-        mouseSubs =
-            if model.isMouseDown then
-                [ Browser.Events.onMouseUp (EndSelection model.currentlyHoveredDate |> Json.succeed)
-                , Browser.Events.onVisibilityChange (EndSelection model.currentlyHoveredDate |> always)
-                , Time.every 1250 (always <| CheckToMoveToNextVisibleRange today zone)
-                ]
-
-            else
-                []
-    in
-    if model.isOpen then
-        List.concat [ shiftSubs, mouseSubs, keyDowns ] |> Sub.batch
-
-    else
-        Sub.none
-
 
 view : Posix -> Zone -> Model -> Html Msg
 view today zone model =
@@ -763,10 +674,6 @@
 
 presetsDisplay : Model -> Posix -> Html Msg
 presetsDisplay model today =
-=======
-presetsDisplay : Model -> Posix -> Zone -> Html Msg
-presetsDisplay model today zone =
->>>>>>> b2e96787
     if List.isEmpty model.presets then
         div [] []
 
@@ -780,12 +687,8 @@
             ]
 
 
-<<<<<<< HEAD
 presetMenu : Model -> Posix -> Html Msg
 presetMenu model today =
-=======
-presetMenu : Model -> Posix -> Zone -> Html Msg
-presetMenu model today zone =
     let
         isElementSelected item =
             case model.keyboardSelectedPreset of
@@ -798,18 +701,13 @@
         classList item =
             Attrs.classList [ ( "menu-item", True ), ( "menu-item--keyboard", isElementSelected item ) ]
     in
->>>>>>> b2e96787
     div [ Attrs.class "preset-menu--container" ]
         [ div [ Attrs.class "preset-menu--close", Html.Events.onClick <| SetPresetMenu False ]
             []
         , div [ Attrs.class "preset-menu--content" ] <|
             List.map
                 (\p ->
-<<<<<<< HEAD
-                    div [ Html.Events.onClick <| SelectPreset p today utc, Attrs.class "menu-item" ]
-=======
-                    div [ Html.Events.onClick <| SelectPreset p today zone, classList p ]
->>>>>>> b2e96787
+                    div [ Html.Events.onClick <| SelectPreset p today utc, classList p ]
                         [ text <| presetToDisplayString p model.languageConfig ]
                 )
                 model.presets
@@ -860,11 +758,7 @@
         _ = Debug.log "end" <| (posixToCivil visibleRange.start,posixToCivil visibleRange.end)
         
         selection =
-<<<<<<< HEAD
-            Range { start = getFirstDayOfYear utc visibleRange.start, end = getLastDayOfYear utc visibleRange.start }
-=======
             Range DateFormat { start = visibleRange.start, end = visibleRange.end }
->>>>>>> b2e96787
     in
     div [ Attrs.class class ]
         [ fullCalendarSelector
@@ -954,11 +848,7 @@
             Range DateFormat <| datePartsToPosixRange dateParts zone
 
         FullDateTime dateTimeParts ->
-<<<<<<< HEAD
-            Single <| dateTimePartsToPosix dateTimeParts zone
-=======
-            Single DateTimeFormat <| dateTimePartsToPosix dateTimeParts utc
->>>>>>> b2e96787
+            Single DateTimeFormat <| dateTimePartsToPosix dateTimeParts zone
 
 
 calendarView : Posix -> Model -> PosixRange -> Html Msg
@@ -982,13 +872,8 @@
     let
         quarter name startMonth endMonth =
             div
-<<<<<<< HEAD
                 [ posixRangeForMonths startMonth endMonth (Time.toYear utc visibleRange.start) utc
-                    |> Range
-=======
-                [ posixRangeForMonths startMonth endMonth (Time.toYear zone visibleRange.start) zone
                     |> Range DateFormat
->>>>>>> b2e96787
                     |> SetSelection
                     |> Html.Events.onClick
                 , Attrs.class "selection-hover"
@@ -1092,13 +977,9 @@
 
         ( hoverAttr, content ) =
             if contentIsInCorrectMonth then
-<<<<<<< HEAD
-                [ text <| String.fromInt <| Time.toDay zone currentDay ]
-=======
                 ( Html.Events.onMouseOver <| OnHoverOverDay currentDay
                 , [ text <| String.fromInt <| Time.toDay utc currentDay ]
                 )
->>>>>>> b2e96787
 
             else
                 ( Attrs.class "", [] )
@@ -1234,26 +1115,15 @@
         OneMonth ->
             { start = getFirstDayOfMonth utc day, end = getLastDayOfMonth utc day }
 
-<<<<<<< HEAD
 getVisibleRangeFromSelection : Selection -> CalendarType -> Posix -> Zone -> Maybe PosixRange
 getVisibleRangeFromSelection selection calendarType today localZone =
     case selection of
-        Single posix ->
+        Single _ posix ->
             Just { start = getStartOfDay posix, end = getEndOfDay posix }
 
-        Range posixRange ->
+        Range _ posixRange ->
             convertToRange posixRange.start calendarType 
                 |> Just
-=======
-getVisibleRangeFromSelection : Selection -> Posix -> Zone -> Maybe PosixRange
-getVisibleRangeFromSelection selection today localZone =
-    case Debug.log "test sel" selection of
-        Single _ posix ->
-            Just { start = getStartOfDay posix, end = getEndOfDay posix }
-
-        Range _ posixRange ->
-            Just posixRange
->>>>>>> b2e96787
 
         Unselected ->
             Nothing
@@ -1269,13 +1139,6 @@
 prettyFormatSelection selection languageConfig zone =
     -- todo handling time zones
     case selection of
-<<<<<<< HEAD
-        Single posix ->
-            singleFormatter languageConfig zone posix
-
-        Range posixRange ->
-            fullFormatter languageConfig zone posixRange.start posixRange.end
-=======
         Single format posix ->
             singleFormatter languageConfig format utc posix
 
@@ -1285,7 +1148,6 @@
 
             else
                 fullFormatter languageConfig format utc posixRange.start posixRange.end
->>>>>>> b2e96787
 
         Unselected ->
             ""
