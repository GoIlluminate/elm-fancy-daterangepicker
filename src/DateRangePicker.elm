--- conflicted
+++ resolved
@@ -146,7 +146,11 @@
     , display : String
     }
 
-{-Stored as UTC -}
+
+
+{- Stored as UTC -}
+
+
 type InternalSelection
     = SingleSelection Posix
     | RangeSelection PosixRange
@@ -406,10 +410,6 @@
 subscriptions : DatePicker -> Posix -> Zone -> Sub Msg
 subscriptions (DatePicker model) today zone =
     let
-<<<<<<< HEAD
-        --TODO Check if the default get today task is in utc
-=======
->>>>>>> 7d22db7d
         adjustedToday =
             adjustMilliseconds zone today
 
@@ -684,19 +684,8 @@
 
 {-| Get the current selection in utc time.
 -}
-<<<<<<< HEAD
-
-
-
---TODO This should not have any zone because the model should hold the dates in utc
-
-
-utcSelection : Zone -> DatePicker -> Maybe Selection
-utcSelection zone (DatePicker model) =
-=======
 utcSelection : DatePicker -> Maybe Selection
 utcSelection (DatePicker model) =
->>>>>>> 7d22db7d
     case model.selection of
         SingleSelection pos ->
             Single pos
@@ -727,15 +716,6 @@
 Pass in Zone to convert the presets to utc
 
 -}
-<<<<<<< HEAD
-
-
-
---TODO This should not have any zone because the model should hold the dates in utc
-
-
-=======
->>>>>>> 7d22db7d
 utcSelectionRange : Zone -> Posix -> DatePicker -> Maybe PosixRange
 utcSelectionRange zone today (DatePicker model) =
     case model.selection of
@@ -763,19 +743,8 @@
 
 {-| A convenience function to get the current selection as a posix range in local time.
 -}
-<<<<<<< HEAD
-
-
-
--- TODO This should have a zone passed t it
-
-
-localSelectionRange : Posix -> DatePicker -> Maybe PosixRange
-localSelectionRange today (DatePicker model) =
-=======
 localSelectionRange : Zone -> Posix -> DatePicker -> Maybe PosixRange
 localSelectionRange zone today (DatePicker model) =
->>>>>>> 7d22db7d
     case model.selection of
         SingleSelection pos ->
             Just <| convertRangeToLocal zone <| convertSingleIntoRange pos
@@ -1568,11 +1537,7 @@
 
 
 
-<<<<<<< HEAD
---TODO Why does this have a zone passed to it
-=======
 -- View Function
->>>>>>> 7d22db7d
 
 
 createSelectionInRange : Model -> Zone -> PosixRange -> PosixRange
@@ -1825,13 +1790,6 @@
         ]
 
 
-<<<<<<< HEAD
-
---TODO is this function only used in view
-
-
-=======
->>>>>>> 7d22db7d
 getMonthsFromRange : Int -> Int -> PosixRange -> (Zone -> Posix -> Posix) -> List Posix
 getMonthsFromRange start end visibleRange fn =
     List.map
@@ -1842,13 +1800,6 @@
         List.range start end
 
 
-<<<<<<< HEAD
-
---TODO is this function only used in view
-
-
-=======
->>>>>>> 7d22db7d
 posixRangeForMonths : Month -> Month -> Int -> Zone -> PosixRange
 posixRangeForMonths startMonth endMonth currentYear zone =
     let
@@ -1868,10 +1819,11 @@
 monthCalendarView : Posix -> Posix -> Model -> Zone -> Html Msg
 monthCalendarView currentMonth today model zone =
     let
-        range = 
+        range =
             { start = addTimezoneMilliseconds zone <| getFirstDayOfMonthStartOfDay utc currentMonth
             , end = addTimezoneMilliseconds zone <| getLastDayOfMonthEndOfDay utc currentMonth
             }
+
         selectionInUtc =
             RangeSelection range
 
@@ -1892,7 +1844,7 @@
                 [ text <| monthFormatter model.languageConfig utc currentMonth ]
             , tbody [ Attrs.class "month" ] <|
                 List.map (\x -> dayCalendarView zone currentMonth x today model) <|
-                   getCurrentMonthDatesFullWeeks utc currentMonth
+                    getCurrentMonthDatesFullWeeks utc currentMonth
             ]
         ]
 
@@ -2043,13 +1995,6 @@
         )
 
 
-<<<<<<< HEAD
-
--- TODO why does this have zone is it external?
-
-
-=======
->>>>>>> 7d22db7d
 dateToPosixRange : Date -> Zone -> PosixRange
 dateToPosixRange d zone =
     datePartsToPosixRange
@@ -2060,13 +2005,6 @@
         zone
 
 
-<<<<<<< HEAD
-
--- TODO why does this have zone is it external?
-
-
-=======
->>>>>>> 7d22db7d
 posixIsOutOfAllowedRange : Posix -> Model -> Zone -> Bool
 posixIsOutOfAllowedRange posix model zone =
     let
@@ -2089,15 +2027,10 @@
 
 
 
-<<<<<<< HEAD
--- TODO why does this have zone is it external?
-
-
-=======
 --View Function
-
-{-comparisonPosix is local, selection is utc, today is utc-}
->>>>>>> 7d22db7d
+{- comparisonPosix is local, selection is utc, today is utc -}
+
+
 selectionPoints : Posix -> Model -> Posix -> Zone -> ( Maybe Posix, Maybe Posix, Bool )
 selectionPoints comparisonPosix { selection } today localZone =
     let
@@ -2105,23 +2038,20 @@
             posixToMillis comparisonPosix
 
         compareRange range =
-            let
-
-            in
             posixToMillis range.start <= posixInMillis && posixInMillis <= posixToMillis range.end
     in
-    -- we adjust the utc times to local for comparison 
+    -- we adjust the utc times to local for comparison
     case selection of
         SingleSelection posix ->
             ( Just <| adjustMilliseconds localZone posix
             , Just <| adjustMilliseconds localZone posix
-            , False 
+            , False
             )
 
         RangeSelection posixRange ->
             ( Just <| adjustMilliseconds localZone posixRange.start
             , Just <| adjustMilliseconds localZone posixRange.end
-            , compareRange <| convertRangeToLocal localZone posixRange 
+            , compareRange <| convertRangeToLocal localZone posixRange
             )
 
         Unselected ->
@@ -2134,7 +2064,7 @@
             in
             ( Just <| adjustMilliseconds localZone normalized.start
             , Just <| adjustMilliseconds localZone normalized.end
-            , compareRange <| convertRangeToLocal localZone normalized 
+            , compareRange <| convertRangeToLocal localZone normalized
             )
 
         PresetSelection presetType ->
@@ -2144,18 +2074,19 @@
             in
             ( Just <| adjustMilliseconds localZone posixRange.start
             , Just <| adjustMilliseconds localZone posixRange.end
-            , compareRange posixRange 
+            , compareRange posixRange
             )
 
         AfterSelection posix ->
             ( Just <| adjustMilliseconds localZone posix
             , Just <| adjustMilliseconds localZone posix
-            , False )
+            , False
+            )
 
         BeforeSelection posix ->
             ( Just <| adjustMilliseconds localZone posix
             , Just <| adjustMilliseconds localZone posix
-            , False 
+            , False
             )
 
 
@@ -2170,7 +2101,11 @@
     in
     civel1.day == civel2.day && civel1.month == civel2.month && civel1.year == civel2.year
 
-{-today is local output is local-}
+
+
+{- today is local output is local -}
+
+
 calcRange : Posix -> Model -> PosixRange
 calcRange today model =
     Maybe.withDefault (convertToRange today model.calendarType) model.visibleCalendarRange
@@ -2194,7 +2129,10 @@
             { start = getFirstDayOfMonthStartOfDay utc day, end = getLastDayOfMonthEndOfDay utc day }
 
 
-{-internal Selection is in utc, outout posix range is in local-}
+
+{- internal Selection is in utc, outout posix range is in local -}
+
+
 getVisibleRangeFromSelection : InternalSelection -> CalendarType -> Zone -> Posix -> Maybe PosixRange
 getVisibleRangeFromSelection selection calendarType zone today =
     case selection of
@@ -2347,13 +2285,6 @@
         |> List.map (\delta -> addDays delta firstDayOfMonth)
 
 
-<<<<<<< HEAD
-
---TODO zone?
-
-
-=======
->>>>>>> 7d22db7d
 yearToPosixRange : Int -> Zone -> PosixRange
 yearToPosixRange year zone =
     let
@@ -2365,13 +2296,6 @@
     }
 
 
-<<<<<<< HEAD
-
---TODO zone?
-
-
-=======
->>>>>>> 7d22db7d
 yearAndMonthToPosixRange : YearAndMonth -> Zone -> PosixRange
 yearAndMonthToPosixRange yearMonth zone =
     let
@@ -2383,25 +2307,11 @@
     }
 
 
-<<<<<<< HEAD
-
---TODO zone?
-
-
-=======
->>>>>>> 7d22db7d
 getLastDayOfMonthEndOfDay : Zone -> Posix -> Posix
 getLastDayOfMonthEndOfDay zone =
     getLastDayOfMonth zone >> getEndOfDay
 
 
-<<<<<<< HEAD
-
---TODO zone?
-
-
-=======
->>>>>>> 7d22db7d
 getFirstDayOfMonthStartOfDay : Zone -> Posix -> Posix
 getFirstDayOfMonthStartOfDay zone =
     getFirstDayOfMonth zone >> getStartOfDay
