--- conflicted
+++ resolved
@@ -204,12 +204,9 @@
     , languageConfig : LanguageConfig
     , isPresetMenuOpen : Bool
     , keyboardSelectedPreset : Maybe (SelectList PresetType)
-<<<<<<< HEAD
     , buttonId : String
-=======
     , displayFormat : Format
     , datePickerType : DatePickerType
->>>>>>> ef95ee11
     }
 
 
@@ -236,12 +233,9 @@
     , languageConfig = englishLanguageConfig
     , isPresetMenuOpen = False
     , keyboardSelectedPreset = Nothing
-<<<<<<< HEAD
     , buttonId = ""
-=======
     , displayFormat = DateFormat
     , datePickerType = DateRangePicker
->>>>>>> ef95ee11
     }
 
 
@@ -254,11 +248,8 @@
     , calendarType : CalendarType
     , isOpen : Bool
     , languageConfig : LanguageConfig
-<<<<<<< HEAD
     , buttonId : String
-=======
     , datePickerType : DatePickerType
->>>>>>> ef95ee11
     }
 
 
@@ -307,11 +298,8 @@
         , presets = config.presets
         , calendarType = config.calendarType
         , isOpen = config.isOpen
-<<<<<<< HEAD
         , buttonId = config.buttonId
-=======
         , datePickerType = config.datePickerType
->>>>>>> ef95ee11
     }
 
 
@@ -383,13 +371,8 @@
                 ]
                 { model | isOpen = True }
 
-<<<<<<< HEAD
-        Close ->
-            R2.withNoCmd { model | isOpen = False, uiButton = Nothing, uiElement = Nothing }
-=======
         Close today ->
-            R2.withNoCmd <| finishInput today { model | isOpen = False }
->>>>>>> ef95ee11
+            R2.withNoCmd <| finishInput today { model | isOpen = False, uiButton = Nothing, uiElement = Nothing }
 
         PrevCalendarRange currentVisibleRange ->
             updateCalendarRange model -1 currentVisibleRange
@@ -439,21 +422,14 @@
 
         EndSelection posix ->
             case posix of
-                Just p ->
+                Just date ->
                     let
                         selection =
-<<<<<<< HEAD
-                            p
+                            date
                                 |> getEndOfDay
-                                |> createSelectingRange model
-                                |> normalizeSelectingRange
-                                |> RangeSelection DateFormat
-=======
-                            createSelectingRange model p
                                 |> normalizeSelectingRange
                                 |> RangeSelection
                                 |> finalizeSelection model
->>>>>>> ef95ee11
                     in
                     R2.withNoCmd
                         { model
